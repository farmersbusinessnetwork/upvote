--- conflicted
+++ resolved
@@ -165,20 +165,21 @@
 )
 
 py_appengine_library(
-<<<<<<< HEAD
     name = "datadog",
     srcs = ["datadog.py"],
     deps = [
         "//common/cloud_kms:kms_ndb",
         "//upvote/gae/datastore/models:singleton",
-=======
+    ],
+)
+
+py_appengine_library(
     name = "vote",
     srcs = ["vote.py"],
     deps = [
         ":user",
         "//upvote/gae/datastore:utils",
         "//upvote/shared:constants",
->>>>>>> 6d0c1a59
     ],
 )
 
