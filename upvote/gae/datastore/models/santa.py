--- conflicted
+++ resolved
@@ -345,90 +345,6 @@
     return result
 
 
-<<<<<<< HEAD
-class SantaHost(mixin.Santa, base.Host):
-  """A host running Santa that has interacted with Upvote.
-
-  key = Mac Hardware UUID
-
-  Attributes:
-    serial_num: str, the hardware serial number.
-    primary_user: str, the primary user of the machine.
-    santa_version: str, the version of Santa at last preflight.
-    os_version: str, OS version at last preflight.
-    os_build: str, OS build at last preflight.
-    last_preflight_dt: date, date of last preflight.
-    last_preflight_ip: str, IP during last preflight.
-    last_postflight_dt: date, date of last postflight.
-    client_mode: str, the mode Santa should be running in on this host.
-    client_mode_lock: bool, True if role-based mode setting should be ignored.
-
-    should_upload_logs: bool, True if Santa should upload logs on next sync.
-
-    directory_whitelist_regex: str, binaries run from paths matched with this
-        regex will be allowed to run.
-    directory_blacklist_regex: str, binaries run from paths matched with this
-        regex will be blocked from running.
-    rule_sync_dt: dt, when last sync occurred with RuleDownload.
-  """
-  serial_num = ndb.StringProperty()
-  santa_version = ndb.StringProperty()
-  os_version = ndb.StringProperty()
-  os_build = ndb.StringProperty()
-  last_preflight_dt = ndb.DateTimeProperty()
-  last_preflight_ip = ndb.StringProperty()
-  last_postflight_dt = ndb.DateTimeProperty()
-  client_mode = ndb.StringProperty(choices=constants.SANTA_CLIENT_MODE.SET_ALL,
-                                   default=constants.SANTA_CLIENT_MODE.LOCKDOWN)
-
-  client_mode_lock = ndb.BooleanProperty(default=False)
-  # If True, the client will upload logs on the next run
-  should_upload_logs = ndb.BooleanProperty(default=False)
-
-  directory_whitelist_regex = ndb.StringProperty()
-  directory_blacklist_regex = ndb.StringProperty()
-
-  transitive_whitelisting_enabled = ndb.BooleanProperty(default=False)
-
-  rule_sync_dt = ndb.DateTimeProperty()
-
-  @property
-  def host_id(self):
-    return self.key.id()
-
-  @classmethod
-  def GetAssociatedUsers(cls, host_id):
-    """Returns all associated executing_users from a given host."""
-    event_query = base.Event.query(
-        base.Event.host_id == host_id, projection=[base.Event.executing_user],
-        distinct=True)
-
-    return [entity.executing_user for entity in event_query.fetch()
-            if entity.executing_user != constants.LOCAL_ADMIN.MACOS]
-
-  @classmethod
-  @ndb.transactional
-  def ChangeClientMode(cls, host_id, new_client_mode):
-    host = cls.get_by_id(host_id)
-    host.client_mode_lock = True
-    host.client_mode = new_client_mode
-    host.put()
-
-  def IsAssociatedWithUser(self, user):
-    """Returns whether the given user is associated with this host."""
-
-    if user.nickname == self.primary_user:
-      return True
-
-    # If a user has been logged in to this Host when an Event was registered,
-    # they are associated with this Host.
-    parent_key = ndb.Key(SantaHost, self.key.id(), parent=user.key)
-    query = SantaEvent.query(ancestor=parent_key)
-    return query.get(keys_only=True) is not None
-
-
-=======
->>>>>>> a1e75f2e
 class SantaLogFile(mixin.Santa, ndb.Model):
   """Represents a Log file uploaded by Santa.
 
