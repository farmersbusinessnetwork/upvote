# Copyright 2017 Google Inc. All Rights Reserved.
#
# Licensed under the Apache License, Version 2.0 (the "License");
# you may not use this file except in compliance with the License.
# You may obtain a copy of the License at
#
#     http://www.apache.org/licenses/LICENSE-2.0
#
# Unless required by applicable law or agreed to in writing, software
# distributed under the License is distributed on an "AS-IS" BASIS,
# WITHOUT WARRANTIES OR CONDITIONS OF ANY KIND, either express or implied.
# See the License for the specific language governing permissions and
# limitations under the License.

"""Santa API Module."""

import datetime
import httplib
import itertools
import json
import logging
import zlib

import webapp2
from webapp2_extras import routes

from google.appengine.datastore import datastore_query
from google.appengine.ext import blobstore
from google.appengine.ext import ndb

from upvote.gae import settings
from upvote.gae.bigquery import tables
from upvote.gae.datastore import utils as datastore_utils
from upvote.gae.datastore.models import host as host_models
from upvote.gae.datastore.models import rule as rule_models
from upvote.gae.datastore.models import santa as santa_models
from upvote.gae.datastore.models import user as user_models
from upvote.gae.datastore.models import utils as model_utils
from upvote.gae.lib.analysis import metrics
from upvote.gae.modules.santa_api import auth
from upvote.gae.modules.santa_api import monitoring
from upvote.gae.shared.common import big_red
from upvote.gae.utils import handler_utils
from upvote.gae.utils import user_utils
from upvote.gae.utils import xsrf_utils
from upvote.shared import constants


_SANTA_ACTION = 'santa_action'


_PREFLIGHT = constants.LowercaseNamespace([
    'BATCH_SIZE', 'BLACKLIST_REGEX', 'CLEAN_SYNC', 'CLIENT_MODE',
    'HOSTNAME', 'OS_BUILD', 'OS_VERSION', 'PRIMARY_USER', 'REQUEST_CLEAN_SYNC',
    'SANTA_VERSION', 'SERIAL_NUM', 'UPLOAD_LOGS_URL', 'WHITELIST_REGEX',
    'BUNDLES_ENABLED', 'TRANSITIVE_WHITELISTING_ENABLED',])


_EVENT_UPLOAD = constants.LowercaseNamespace([
    'CN', 'CURRENT_SESSIONS', 'DECISION', 'EVENT_UPLOAD_BUNDLE_BINARIES',
    'EVENTS', 'EXECUTING_USER', 'EXECUTION_TIME', 'FILE_BUNDLE_ID',
    'FILE_BUNDLE_NAME', 'FILE_BUNDLE_PATH', 'FILE_BUNDLE_VERSION',
    'FILE_BUNDLE_VERSION_STRING', 'FILE_BUNDLE_EXECUTABLE_REL_PATH',
    'FILE_NAME', 'FILE_PATH', 'FILE_SHA256', 'LOGGED_IN_USERS', 'ORG', 'OU',
    'PID', 'PPID', 'QUARANTINE_AGENT_BUNDLE_ID', 'QUARANTINE_DATA_URL',
    'QUARANTINE_REFERER_URL', 'QUARANTINE_TIMESTAMP', 'SHA256', 'SIGNING_CHAIN',
    'VALID_FROM', 'VALID_UNTIL', 'FILE_BUNDLE_HASH',
    'FILE_BUNDLE_BINARY_COUNT',])


_RULE_DOWNLOAD = constants.LowercaseNamespace([
    'CREATION_TIME', 'CURSOR', 'CUSTOM_MSG', 'POLICY', 'RULE_TYPE', 'RULES',
    'SHA256', 'FILE_BUNDLE_HASH', 'FILE_BUNDLE_BINARY_COUNT',])


_POSTFLIGHT = constants.LowercaseNamespace(['BACKOFF'])


_UUID_RE = r'[0-9A-F]{8}-[A-F0-9]{4}-[A-F0-9]{4}-[A-F0-9]{4}-[A-F0-9]{12}'


class XsrfHandler(handler_utils.UpvoteRequestHandler):
  """Simple handler to provide XSRF tokens to clients."""

  def post(self, uuid):
    token = xsrf_utils.GenerateToken(action_id=_SANTA_ACTION, user_id=uuid)
    self.response.headers[xsrf_utils.DEFAULT_HEADER] = token
    self.response.set_status(httplib.OK)


class BaseSantaApiHandler(handler_utils.UpvoteRequestHandler):
  """Base class for Santa API handlers.

  Before calling the handler method, does the following:
    + Instantiates the key for the SantaHost entity and stores it in
      self.host_key
    + Validates the supplied XSRF token, returns 403 if invalid.
    + Fetches the host record and stores it in self.host, if it exists.
      If REQUIRE_HOST_OBJECT is True and the host record doesn't exist,
      returns a 403 to the client.
    + If SHOULD_PARSE_JSON is True, the request body is parsed as JSON and the
      result stored in self.parsed_json. If the Content-Encoding header is equal
      to 'zlib' the request body will be decompressed before deserialization.
      If parsing fails a 400 error will be returned.
  """
  # Subclasses should set this to False if they don't want the
  # request body to be parsed as JSON.
  SHOULD_PARSE_JSON = True

  # Subclasses should set this to False if they don't require the
  # syncing host to have checked-in previously.
  REQUIRE_HOST_OBJECT = True

  def dispatch(self):
    """Prepares for the request to be handled.

    Retrieves the SantaHost object for the provided UUID and parses any JSON
    sent in the request.
    """
    uuid = self.request.route_args[0] if self.request.route_args else None
    if not uuid:
      self.abort(httplib.BAD_REQUEST, explanation='No client UUID provided')

    # Validate the connecting client.
    mode = settings.SANTA_CLIENT_VALIDATION
    if mode != constants.VALIDATION_MODE.NONE:
      try:
        is_valid = auth.ValidateClient(self.request.headers, uuid, self.request)
      except Exception as e:  # pylint: disable=broad-except
        logging.warning('Client validation failed: %s', e)
        is_valid = mode == constants.VALIDATION_MODE.FAIL_OPEN

      if not is_valid:
        self.abort(httplib.FORBIDDEN, explanation='Failed to validate client.')

    # Validate the client's XSRF token.
    if settings.SANTA_REQUIRE_XSRF:
      token = self.request.headers.get(xsrf_utils.DEFAULT_HEADER, '')
      try:
        xsrf_utils.ValidateToken(token, action_id=_SANTA_ACTION, user_id=uuid)
      except xsrf_utils.Error:
        self.abort(httplib.FORBIDDEN, explanation='XSRF token missing/invalid.')

    self.host_key = ndb.Key('Host', uuid)
    self.host = self.host_key.get()
    if not self.host and self.REQUIRE_HOST_OBJECT:
      logging.info('Rejecting client: has not completed preflight')
      self.abort(
          httplib.FORBIDDEN, explanation='Client has not completed preflight')

    if self.SHOULD_PARSE_JSON:
      try:
        if self.request.headers.get('Content-Encoding') == 'zlib':
          body = zlib.decompress(self.request.body)
        else:
          body = self.request.body
        self.parsed_json = json.loads(body)
      except ValueError:
        logging.info('Rejecting client: failed to parse JSON.')
        logging.info('Malformed JSON: "%s"', body)
        self.abort(httplib.BAD_REQUEST, explanation='Bad JSON body')

    super(BaseSantaApiHandler, self).dispatch()


def _CopyLocalRules(user_key, dest_host_id):
  """Creates copies of all local rules for the new host."""

  logging.info(
      'Copying rules for user %s to host %s', user_key.id(), dest_host_id)

  # Pick any host owned by the user to copy rules from. Exclude hosts that
  # haven't completed a full sync because they won't have a complete rule set.
  username = user_utils.EmailToUsername(user_key.id())
  query = host_models.SantaHost.query(
      host_models.SantaHost.primary_user == username,
      host_models.SantaHost.last_postflight_dt != None)  # pylint: disable=g-equals-none
  src_host = query.get()
  if src_host is None:
    logging.warning('User %s has no hosts to copy from', username)
    return datastore_utils.GetNoOpFuture()
  else:
    logging.info('Copying local rules from %s', src_host.key.id())

  # Query for all SantaRules for the given user on the chosen host.
  query = rule_models.SantaRule.query(
      rule_models.SantaRule.host_id == src_host.key.id(),
      rule_models.SantaRule.user_key == user_key)

  # Copy the local rules to the new host.
  new_rules = []
  for src_rules in datastore_utils.Paginate(query):
    for src_rule in src_rules:
      logging.info('Copying local rule for %s', src_rule.key.parent().id())
      new_rule = datastore_utils.CopyEntity(
          src_rule, new_parent=src_rule.key.parent(), host_id=dest_host_id,
          user_key=user_key)
      new_rules.append(new_rule)
      new_rule.InsertBigQueryRow()

  logging.info('Copying %d rule(s) to host %s', len(new_rules), dest_host_id)
  futures = ndb.put_multi_async(new_rules)
  return datastore_utils.GetMultiFuture(futures)


class PreflightHandler(BaseSantaApiHandler):
  """Preflight is the first stage of the sync process for a full sync."""
  REQUIRE_HOST_OBJECT = False

  @property
  def RequestCounter(self):
    return monitoring.preflight_requests

  @handler_utils.RecordRequest
  def post(self, uuid):
    futures = []

    # Create an User for the primary_user on any preflight if one doesn't
    # already exist.
    primary_user = self.parsed_json.get(_PREFLIGHT.PRIMARY_USER)
    user = user_models.User.GetOrInsert(
        user_utils.UsernameToEmail(primary_user))
    # Ensures the returned username is consistent with the User entity.
    primary_user = user.nickname

    # Create a SantaHost on the first preflight.
    first_preflight = not self.host
    if first_preflight:
      logging.info('Host %s is syncing for the first time', uuid)
      self.host = host_models.SantaHost(key=self.host_key)
      self.host.client_mode = settings.SANTA_DEFAULT_CLIENT_MODE
      futures.append(_CopyLocalRules(user.key, uuid))

    # Update host entity on every sync.
    self.host.serial_num = self.parsed_json.get(_PREFLIGHT.SERIAL_NUM)
    self.host.hostname = self.parsed_json.get(_PREFLIGHT.HOSTNAME)
    self.host.primary_user = primary_user
    self.host.santa_version = self.parsed_json.get(_PREFLIGHT.SANTA_VERSION)
    self.host.os_version = self.parsed_json.get(_PREFLIGHT.OS_VERSION)
    self.host.os_build = self.parsed_json.get(_PREFLIGHT.OS_BUILD)
    self.host.last_preflight_dt = datetime.datetime.utcnow()
    self.host.last_preflight_ip = self.request.remote_addr

    reported_mode = self.parsed_json.get(_PREFLIGHT.CLIENT_MODE)
    if reported_mode != self.host.client_mode:

      message = 'Client mode mismatch (Expected: %s, Actual: %s)' % (
          self.host.client_mode, reported_mode)
      logging.info(message)

      # If the client_mode doesn't correspond to a known value, report it as
      # UNKNOWN.
      if reported_mode not in constants.HOST_MODE.SET_ALL:
        reported_mode = constants.HOST_MODE.UNKNOWN

      tables.HOST.InsertRow(
          device_id=uuid,
          timestamp=datetime.datetime.utcnow(),
          action=constants.HOST_ACTION.COMMENT,
          hostname=self.host.hostname,
          platform=constants.PLATFORM.MACOS,
          users=model_utils.GetUsersAssociatedWithSantaHost(uuid),
          mode=reported_mode,
          comment=message)

    if self.parsed_json.get(_PREFLIGHT.REQUEST_CLEAN_SYNC):
      logging.info('Client requested clean sync')
      self.host.rule_sync_dt = None

    # Save host entity.
    futures.append(self.host.put_async())

    # If the big red button is pressed, override the self.host.client_mode
    # set in datastore with either MONITOR or LOCKDOWN for this response only.
    actual_client_mode = self.host.client_mode
    big_red_button = big_red.BigRedButton()
    if big_red_button.stop_stop_stop:
      actual_client_mode = constants.SANTA_CLIENT_MODE.MONITOR
    elif big_red_button.go_go_go:
      actual_client_mode = constants.SANTA_CLIENT_MODE.LOCKDOWN

    # Prepare response.
    response = {
        _PREFLIGHT.BATCH_SIZE: (
            settings.SANTA_EVENT_BATCH_SIZE),
        _PREFLIGHT.CLIENT_MODE: actual_client_mode,
        _PREFLIGHT.WHITELIST_REGEX: (
            self.host.directory_whitelist_regex
            if self.host.directory_whitelist_regex is not None
            else settings.SANTA_DIRECTORY_WHITELIST_REGEX),
        _PREFLIGHT.BLACKLIST_REGEX: (
            self.host.directory_blacklist_regex
            if self.host.directory_blacklist_regex is not None
            else settings.SANTA_DIRECTORY_BLACKLIST_REGEX),
        _PREFLIGHT.CLEAN_SYNC: not self.host.rule_sync_dt,
        _PREFLIGHT.BUNDLES_ENABLED: (
            settings.SANTA_BUNDLES_ENABLED),
        _PREFLIGHT.TRANSITIVE_WHITELISTING_ENABLED: (
            self.host.transitive_whitelisting_enabled),
    }

    if self.host.should_upload_logs:
      response[_PREFLIGHT.UPLOAD_LOGS_URL] = (
          blobstore.create_upload_url('/api/santa/logupload/%s' % uuid))

    # Verify all futures resolved successfully.
    for future in futures:
      future.check_success()

    # If this is the first preflight, create a FIRST_SEEN HostRow. This has to
    # occur after the new SantaHost entity is put(), since SantaHost.recorded_dt
    # is an auto_now_add.
    if first_preflight:
      new_host = ndb.Key('Host', uuid).get()
      tables.HOST.InsertRow(
          device_id=uuid,
          timestamp=new_host.recorded_dt,
          action=constants.HOST_ACTION.FIRST_SEEN,
          hostname=new_host.hostname,
          platform=constants.PLATFORM.MACOS,
          users=model_utils.GetUsersAssociatedWithSantaHost(uuid),
          mode=new_host.client_mode)

    self.respond_json(response)


class EventUploadHandler(BaseSantaApiHandler):
  """Event Upload is the optional second stage of a full sync.

  Event Upload can also occur outside of a full sync when a client blocks a
  binary.
  """

  @property
  def RequestCounter(self):
    return monitoring.event_upload_requests

  @classmethod
  def _GetPublisherAndCertFingerprintFromJsonEvent(cls, json_event):
    """Returns the publisher and cert fingerprint associated with the event.

    NOTE: The publisher and cert fingerprint are those of the _first_ cert in
    the signing chain.

    Args:
      json_event: A single JSON event uploaded by the client.

    Returns:
      publisher: The organization from the leaf cert in the chain, or None.
      cert_sha256: The SHA-256 of the leaf cert in the chain, or None.
    """
    signing_chain = json_event.get(_EVENT_UPLOAD.SIGNING_CHAIN)
    if signing_chain:
      first_cert = signing_chain[0]
      publisher = first_cert.get(_EVENT_UPLOAD.ORG)
      cert_sha256 = first_cert.get(_EVENT_UPLOAD.SHA256)
    else:
      publisher = None
      cert_sha256 = None
    return publisher, cert_sha256

  @classmethod
  def _GenerateBinaryFromJsonEvent(cls, json_event):
    """Generates the Binary entity associated with the event.

    Args:
      json_event: A single JSON event uploaded by the client.

    Returns:
      The created-but-not-persisted SantaBlockable entity.
    """
    publisher, cert_sha256 = (
        cls._GetPublisherAndCertFingerprintFromJsonEvent(json_event))
    cert_key = cert_sha256 and ndb.Key(
        santa_models.SantaCertificate, cert_sha256)
    return santa_models.SantaBlockable(
        id=json_event.get(_EVENT_UPLOAD.FILE_SHA256),
        blockable_hash=json_event.get(_EVENT_UPLOAD.FILE_SHA256),
        id_type=constants.ID_TYPE.SHA256,
        file_name=json_event.get(_EVENT_UPLOAD.FILE_NAME),
        publisher=publisher,
        version=json_event.get(_EVENT_UPLOAD.FILE_BUNDLE_VERSION),
        cert_key=cert_key,
        state=constants.STATE.UNTRUSTED,
        cert_sha256=cert_sha256)

  @classmethod
  def _GenerateCertificatesFromJsonEvent(cls, event):
    """Generates the list of Certificate entities associated with the event.

    Args:
      event: A single JSON event uploaded by the client.

    Returns:
      A list of the created-but-not-persisted SantaCertificate entities.
    """
    signing_chain = event.get(_EVENT_UPLOAD.SIGNING_CHAIN, [])
    certs = []
    for cert in signing_chain:
      cert_entity = santa_models.SantaCertificate(
          id=cert.get(_EVENT_UPLOAD.SHA256),
          id_type=constants.ID_TYPE.SHA256,
          common_name=cert.get(_EVENT_UPLOAD.CN),
          organization=cert.get(_EVENT_UPLOAD.ORG),
          organizational_unit=cert.get(_EVENT_UPLOAD.OU),
          valid_from_dt=datetime.datetime.utcfromtimestamp(
              cert.get(_EVENT_UPLOAD.VALID_FROM)),
          valid_until_dt=datetime.datetime.utcfromtimestamp(
              cert.get(_EVENT_UPLOAD.VALID_UNTIL)))
      certs.append(cert_entity)
    return certs

  @classmethod
  def _GenerateBundleFromJsonEvent(cls, json_event):
    bundle_key = cls._GetBundleKeyFromJsonEvent(json_event)
    assert bundle_key

    # Truncate CFBundleName to ensure it fits within the 1500 byte limit imposed
    # by indexed NDB StringProperty fields. Imposing a limit of 200 characters
    # should be more than enough for display purposes, and will ensure that we
    # stay under the 1500 byte limit, even for strings with lots of characters
    # that require multiple bytes in UTF-8.
    name = json_event.get(_EVENT_UPLOAD.FILE_BUNDLE_NAME)
    name = name if name is None else name[:200]

    return santa_models.SantaBundle(
        key=bundle_key,
        name=name,
        version=json_event.get(_EVENT_UPLOAD.FILE_BUNDLE_VERSION),
        short_version=json_event.get(_EVENT_UPLOAD.FILE_BUNDLE_VERSION_STRING),
        bundle_id=json_event.get(_EVENT_UPLOAD.FILE_BUNDLE_ID),
        binary_count=json_event.get(_EVENT_UPLOAD.FILE_BUNDLE_BINARY_COUNT),
        main_executable_rel_path=json_event.get(
            _EVENT_UPLOAD.FILE_BUNDLE_EXECUTABLE_REL_PATH),
        id_type=constants.ID_TYPE.SANTA_BUNDLE)

  @classmethod
  def _GenerateSantaEventsFromJsonEvent(cls, event, host):
    """Creates all SantaEvent associated with the JSON uploaded from a client.

    Args:
      event: A single JSON event uploaded by the client.
      host: The SantaHost entity corresponding to the syncing client.

    Returns:
      A list of the created-but-not-persisted SantaEvent entities.
    """
    dbevent = santa_models.SantaEvent()
    dbevent.host_id = host.key.id()
    dbevent.file_name = event.get(_EVENT_UPLOAD.FILE_NAME)
    dbevent.file_path = event.get(_EVENT_UPLOAD.FILE_PATH)
    dbevent.version = event.get(_EVENT_UPLOAD.FILE_BUNDLE_VERSION)
    dbevent.executing_user = event.get(_EVENT_UPLOAD.EXECUTING_USER)
    dbevent.event_type = event.get(_EVENT_UPLOAD.DECISION)
    dbevent.bundle_path = event.get(_EVENT_UPLOAD.FILE_BUNDLE_PATH)
    dbevent.bundle_key = cls._GetBundleKeyFromJsonEvent(event)

    blockable_id = event.get(_EVENT_UPLOAD.FILE_SHA256)
    if blockable_id:
      dbevent.blockable_key = ndb.Key(santa_models.SantaBlockable, blockable_id)

    publisher, cert_sha256 = (
        cls._GetPublisherAndCertFingerprintFromJsonEvent(event))
    dbevent.publisher = publisher
    if cert_sha256:
      dbevent.cert_key = ndb.Key(santa_models.SantaCertificate, cert_sha256)

    occurred_dt = datetime.datetime.utcfromtimestamp(
        event.get(_EVENT_UPLOAD.EXECUTION_TIME, 0))
    dbevent.first_blocked_dt = occurred_dt
    dbevent.last_blocked_dt = occurred_dt

    quarantine_timestamp = event.get(_EVENT_UPLOAD.QUARANTINE_TIMESTAMP, 0)
    if quarantine_timestamp:
      quarantine_time = datetime.datetime.utcfromtimestamp(quarantine_timestamp)
      dbevent.quarantine = santa_models.QuarantineMetadata(
          data_url=event.get(_EVENT_UPLOAD.QUARANTINE_DATA_URL),
          referer_url=event.get(_EVENT_UPLOAD.QUARANTINE_REFERER_URL),
          agent_bundle_id=event.get(_EVENT_UPLOAD.QUARANTINE_AGENT_BUNDLE_ID),
          downloaded_dt=quarantine_time)

<<<<<<< HEAD
    dbevent.parent_name = event.get(santa_const.EVENT_UPLOAD.PARENT_NAME)

    usernames = event.get(santa_const.EVENT_UPLOAD.LOGGED_IN_USERS, [])
=======
    usernames = event.get(_EVENT_UPLOAD.LOGGED_IN_USERS, [])
>>>>>>> 627be924

    tables.EXECUTION.InsertRow(
        sha256=blockable_id,
        device_id=dbevent.host_id,
        timestamp=occurred_dt,
        platform=dbevent.GetPlatformName(),
        client=dbevent.GetClientName(),
        bundle_path=dbevent.bundle_path,
        file_path=dbevent.file_path,
        file_name=dbevent.file_name,
        executing_user=dbevent.executing_user or 'UNKNOWN',
        associated_users=usernames,
        decision=dbevent.event_type)

    event_keys = model_utils.GetEventKeysToInsert(
        dbevent, usernames, [host.primary_user])
    return [
        datastore_utils.CopyEntity(dbevent, new_key=event_key)
        for event_key in event_keys]

  @classmethod
  @ndb.tasklet
  def _CreateCertificatesFromJsonEvents(cls, json_events):
    """Creates Certificate entities associated with an event."""
    certs = itertools.chain.from_iterable(
        cls._GenerateCertificatesFromJsonEvent(event) for event in json_events)
    unique_cert_map = {cert.key: cert for cert in certs}
    existing_certs = yield ndb.get_multi_async(unique_cert_map.keys())
    unknown_certs = [
        cert
        for cert, existing in zip(unique_cert_map.values(), existing_certs)
        if existing is None]

    for cert_entity in unknown_certs:
      # Insert a row into the Certificate table. Allow the timestamp to be
      # generated within InsertBigQueryRow(). The Blockable.recorded_dt Property
      # is set to auto_now_add, but this isn't filled in until persist time.
      cert_entity.InsertBigQueryRow(constants.BLOCK_ACTION.FIRST_SEEN)

    yield ndb.put_multi_async(unknown_certs)

  @classmethod
  @ndb.transactional_tasklet
  def _DedupeExistingAndPut(cls, events):
    """Dedupes a list of new-style Events with existing Events and puts them."""

    # NOTE: We copy each entity in the input list because this function
    # is transactional and, consequently, may be retried with the same
    # parameters in the event of a failure. If we modify the event objects in
    # place, subsequent retries will see the changes made by previous attempts.
    event_copies = [
        datastore_utils.CopyEntity(event, new_key=event.key)
        for event in events]
    existing_events = yield ndb.get_multi_async(event.key for event in events)
    for event, existing_event in zip(event_copies, existing_events):
      if existing_event:
        event.Dedupe(existing_event)
    yield ndb.put_multi_async(event_copies)

  @classmethod
  def _GetBlockableKeyFromJsonEvent(cls, json_event):
    file_hash = json_event.get(_EVENT_UPLOAD.FILE_SHA256)
    assert file_hash
    return ndb.Key(santa_models.SantaBundle, file_hash)

  @classmethod
  def _GetBundleKeyFromJsonEvent(cls, json_event):
    bundle_hash = json_event.get(_EVENT_UPLOAD.FILE_BUNDLE_HASH)
    return (
        ndb.Key(santa_models.SantaBundle, bundle_hash) if bundle_hash else None)

  @classmethod
  def _GetBundleRelPathFromJsonEvent(cls, json_event):
    path_to_bundle = json_event.get(_EVENT_UPLOAD.FILE_BUNDLE_PATH)
    path_to_file = json_event.get(_EVENT_UPLOAD.FILE_PATH)
    if path_to_bundle:
      if path_to_bundle not in path_to_file:
        logging.error(
            'Bundle path (%s) not prefix of file path (%s)', path_to_bundle,
            path_to_file)
      else:
        _, _, bundle_rel_path = path_to_file.partition(path_to_bundle)
        return bundle_rel_path.lstrip('/')
    return None

  # pylint: disable=g-doc-return-or-yield
  @classmethod
  @ndb.transactional_tasklet
  def _CreateBlockableFromJsonEvent(cls, json_event, now):
    """Creates a SantaBlockable from a JSON event if it does not already exist.

    Will create a SantaBlockable for a given event if necessary, tracking
    whether the blockable was created so clients can be asked
    to upload the binary.

    This is kept in a transaction in order to avoid an interleaving in which one
    call's put clobbers an earlier call's put. Although usually benign, this
    scenario becomes problematic during periods of high datastore contention.
    When these transactions may commit at very different times, potentially
    enough of a difference for state changes (e.g. votes, whitelisting) to take
    place on the clobbered blockable.

    Args:
      json_event: A single JSON event from the client.
      now: A datetime representing the current time. Passed in as an argument to
          ensure that transaction retries use the same timestamp.
    """
    # pylint: enable=g-doc-return-or-yield
    blockable_id = json_event.get(_EVENT_UPLOAD.FILE_SHA256)
    blockable_key = ndb.Key(santa_models.SantaBlockable, blockable_id)
    blockable = yield blockable_key.get_async()
    if not blockable:
      blockable = cls._GenerateBinaryFromJsonEvent(json_event)
      yield blockable.put_async()

      blockable.InsertBigQueryRow(
          constants.BLOCK_ACTION.FIRST_SEEN, timestamp=now)

      metrics.DeferLookupMetric(
          blockable_id, constants.ANALYSIS_REASON.NEW_BLOCKABLE)

  # pylint: disable=g-doc-return-or-yield
  @classmethod
  @ndb.transactional_tasklet
  def _CreateBundleFromJsonEvent(cls, json_event, now):
    """Creates a SantaBundle from a JSON event if it does not already exist.

    Args:
      json_event: A single JSON event from the client.
      now: A datetime representing the current time. Passed in as an argument to
          ensure that transaction retries use the same timestamp.
    """
    # pylint: enable=g-doc-return-or-yield
    bundle_key = cls._GetBundleKeyFromJsonEvent(json_event)
    if bundle_key:
      bundle = yield bundle_key.get_async()
      if not bundle:
        bundle = cls._GenerateBundleFromJsonEvent(json_event)

        bundle.InsertBigQueryRow(
            constants.BLOCK_ACTION.FIRST_SEEN, timestamp=now)

        yield bundle.put_async()

  @classmethod
  @ndb.tasklet
  def _CreateAllBundlesFromJsonEvents(cls, json_events):
    """Creates all SantaBundle entites from the provided JSON events."""
    bundle_key_map = {
        cls._GetBundleKeyFromJsonEvent(json_event): json_event
        for json_event in json_events
        if cls._GetBundleKeyFromJsonEvent(json_event)}
    all_keys = bundle_key_map.keys()
    existing_bundles = yield ndb.get_multi_async(all_keys)
    now = datetime.datetime.utcnow()
    for key, bundle in zip(all_keys, existing_bundles):
      if bundle is None:
        json_event = bundle_key_map[key]
        yield cls._CreateBundleFromJsonEvent(json_event, now)

  @classmethod
  @ndb.transactional_tasklet
  def _CreateBundleBinaries(cls, bundle_key, bundle_upload_events, now):
    """Create the uploaded binaries associated with a single bundle."""
    logging.info(
        'Uploading %d binaries from bundle %s', len(bundle_upload_events),
        bundle_key.id())

    bundle = yield bundle_key.get_async()
    if not bundle:
      bundle = cls._GenerateBundleFromJsonEvent(bundle_upload_events[0])

      bundle.InsertBigQueryRow(constants.BLOCK_ACTION.FIRST_SEEN, timestamp=now)

      yield bundle.put_async()
    elif bundle and bundle.has_been_uploaded:
      # NOTE: This can occur in a race condition with another upload
      # process's _UpdateBundleUploadStatus.
      logging.error(
          'Received previously unknown binary event for Bundle %s: %s',
          bundle.key.id(), bundle_upload_events)
      return

    bundle_binaries = []
    for json_event in bundle_upload_events:
      blockable = cls._GenerateBinaryFromJsonEvent(json_event)
      certs = cls._GenerateCertificatesFromJsonEvent(json_event)
      signing_cert_key = certs[0].key if certs else None
      if signing_cert_key is None:
        bundle.has_unsigned_contents = True

      rel_path = cls._GetBundleRelPathFromJsonEvent(json_event)
      file_name = json_event.get(_EVENT_UPLOAD.FILE_NAME)
      if rel_path is None:
        logging.error(
            'Skipping bundle binary %s in bundle %s', blockable.key.id(),
            bundle.key.id())
        continue

      bundle_binary = santa_models.SantaBundleBinary.Generate(
          bundle_key, blockable.key, rel_path=rel_path, file_name=file_name,
          cert_key=signing_cert_key)
      bundle_binaries.append(bundle_binary)

      tables.BUNDLE_BINARY.InsertRow(
          bundle_hash=bundle_key.id(),
          sha256=blockable.key.id(),
          timestamp=datetime.datetime.utcnow(),
          action=constants.BLOCK_ACTION.UPLOADED,
          cert_fingerprint='' if signing_cert_key is None
          else signing_cert_key.id(),
          relative_path=rel_path,
          file_name=file_name)

      # Calculate the path of the binary relative to the bundle to compare
      # against that of the reported CFBundleExecutable.
      rel_path_with_fname = '/'.join((rel_path, file_name))
      if bundle.main_executable_rel_path == rel_path_with_fname:
        # If this binary is the main executable, record its metadata on the
        # bundle entity.
        bundle.main_cert_key = signing_cert_key
        bundle.main_executable_key = bundle_binary.key

    yield ndb.put_multi_async([bundle] + bundle_binaries)

  @classmethod
  @ndb.transactional_tasklet
  def _UpdateBundleUploadStatus(cls, bundle_key):
    bundle = yield bundle_key.get_async()
    assert bundle is not None

    total_uploaded = yield santa_models.SantaBundleBinary.query(
        ancestor=bundle_key).count_async()
    assert total_uploaded <= bundle.binary_count

    if total_uploaded == bundle.binary_count:
      bundle.uploaded_dt = datetime.datetime.utcnow()
      yield bundle.put_async()
      metrics.DeferLookupMetric(
          bundle.key.id(), constants.ANALYSIS_REASON.NEW_BLOCKABLE)

  @ndb.tasklet
  def _CreateAllBundleBinaries(self, bundle_upload_events):
    """Create all the bundles' binaries for an event upload."""
    # Arrange the upload events by their associated bundle.
    by_bundle_key = {}
    for json_event in bundle_upload_events:
      bundle_key = self._GetBundleKeyFromJsonEvent(json_event)
      if bundle_key:
        by_bundle_key.setdefault(bundle_key, [])
        by_bundle_key[bundle_key].append(json_event)
      else:
        logging.error(
            'Invalid bundle metadata for BUNDLE_BINARY event: %s', json_event)

    # Save each bundle's group of binaries in its own transaction.
    now = datetime.datetime.utcnow()
    for bundle_key, bundle_events in by_bundle_key.iteritems():
      yield self._CreateBundleBinaries(bundle_key, bundle_events, now)
      yield self._UpdateBundleUploadStatus(bundle_key)

  @classmethod
  def _CreateEvents(cls, events):
    """Create each users' Events asynchronously in their own transactions."""
    futures = []
    distinct_events = santa_models.SantaEvent.DedupeMultiple(events)
    unique_user_keys = {event.user_key for event in events}
    for user_key in unique_user_keys:
      events_for_user = [
          event
          for event in distinct_events
          if event.user_key == user_key]
      futures.append(cls._DedupeExistingAndPut(events_for_user))
    return futures

  @classmethod
  @ndb.tasklet
  def _GetBundlesToUpload(cls, json_events):
    """Determine which bundles in this event upload require uploading.

    Args:
      json_events: The list of json events provided in this event upload.

    Returns:
      list<Key>, The keys of SantaBundles that require upload.
    """
    all_bundle_keys = [
        cls._GetBundleKeyFromJsonEvent(json_event)
        for json_event in json_events]
    unique_bundle_keys = list(set(filter(None, all_bundle_keys)))

    # NOTE: We're relying on a race condition here. All the Bundle
    # entity creations may not have finished by this point _but_ if we see that
    # some don't exist, we know we're the first to create them. If we're first
    # to create them, we should proactively request that they be uploaded.
    existing_bundles = yield ndb.get_multi_async(unique_bundle_keys)
    bundles_to_upload = [
        bundle_key
        for bundle_key, bundle in zip(unique_bundle_keys, existing_bundles)
        if not bundle or not bundle.has_been_uploaded]
    raise ndb.Return(bundles_to_upload)

  @ndb.toplevel  # ensure all async puts complete before handler returns.
  @handler_utils.RecordRequest
  def post(self, uuid):
    # If the host doesn't have any rules, ignore all the events it generated.
    if not self.host.last_postflight_dt:
      self.respond_json({})
      return

    all_futures = []
    json_events = self.parsed_json.get(_EVENT_UPLOAD.EVENTS)
    logging.info('Syncing %d events', len(json_events))

    # Create cert entities for all signing chains if they don't already exist.
    all_futures.append(self._CreateCertificatesFromJsonEvents(json_events))

    # Filter out bundle upload events because they should not be created as
    # conventional SantaEvents.
    bundle_upload_events = []
    normal_events = []
    blockable_event_map = {}  # Maps a blockable key to one of its json events.
    for event in json_events:
      decision = event.get(_EVENT_UPLOAD.DECISION)
      if decision == constants.EVENT_TYPE.BUNDLE_BINARY:
        bundle_upload_events.append(event)
      else:
        normal_events.append(event)
      key = self._GetBlockableKeyFromJsonEvent(event)
      blockable_event_map[key] = event

    # Create all SantaBundle entities associated with the non-bundle-upload
    # events to ensures the bundles are present prior to upload.
    all_futures.append(self._CreateAllBundlesFromJsonEvents(normal_events))

    # Create bundle members for bundle upload events.
    bundle_member_future = datastore_utils.GetNoOpFuture()
    if bundle_upload_events:
      logging.info('Syncing %d bundle events', len(bundle_upload_events))
      bundle_member_future = self._CreateAllBundleBinaries(bundle_upload_events)
      all_futures.append(bundle_member_future)

    # Create SantaEvent entites from the uploaded JSON events.
    santa_events = []
    for json_event in normal_events:
      events = self._GenerateSantaEventsFromJsonEvent(json_event, self.host)
      santa_events.extend(events)

    all_futures.extend(self._CreateEvents(santa_events))

    # Determine which blockables are already known to Upvote.
    unique_blockable_keys = set(blockable_event_map.keys())
    existing_blockable_keys = {
        blockable.key
        for blockable in ndb.get_multi(list(unique_blockable_keys))
        if blockable}
    unknown_blockable_keys = unique_blockable_keys - existing_blockable_keys

    # Create previously unknown blockables.
    now = datetime.datetime.utcnow()
    for blockable_key in list(unknown_blockable_keys):
      json_event = blockable_event_map[blockable_key]

      all_futures.append(self._CreateBlockableFromJsonEvent(json_event, now))

    # Generate and send the response.
    response_dict = {}

    # NOTE: The bundles-to-upload calculation needs to wait for the
    # bundle members in this upload to be committed and for those bundles'
    # upload statuses to be recalculated.
    bundle_member_future.get_result()
    bundles_to_upload = self._GetBundlesToUpload(json_events).get_result()
    if bundles_to_upload:
      bundle_ids = [bundle_key.id() for bundle_key in bundles_to_upload]
      response_dict.update({
          _EVENT_UPLOAD.EVENT_UPLOAD_BUNDLE_BINARIES: bundle_ids,
      })

    # Resolve all futures. This will have the side effect of raising the first
    # exception, if any, that a future in the list raised.
    for future in all_futures:
      future.check_success()

    self.respond_json(response_dict)


class RuleDownloadHandler(BaseSantaApiHandler):
  """Rule download handler sends new rules to clients."""

  @property
  def RequestCounter(self):
    return monitoring.rule_download_requests

  @handler_utils.RecordRequest
  def post(self, uuid):
    # Prepare the query
    cursor = self.parsed_json.get(_RULE_DOWNLOAD.CURSOR)

    if self.host.rule_sync_dt is None:
      logging.info('%s clean rule sync', 'Continuing' if cursor else 'Starting')

    # pylint:disable=g-explicit-bool-comparison, singleton-comparison
    query = rule_models.SantaRule.query(
        rule_models.SantaRule.in_effect == True,
        rule_models.SantaRule.updated_dt >= self.host.rule_sync_dt,
        rule_models.SantaRule.host_id.IN(['', uuid])
    ).order(rule_models.SantaRule.updated_dt, rule_models.SantaRule.key)
    # pylint:enable=g-explicit-bool-comparison, singleton-comparison

    # Fetch
    rules, next_cursor, more = query.fetch_page(
        settings.SANTA_RULE_BATCH_SIZE,
        start_cursor=datastore_query.Cursor(urlsafe=cursor))

    # Process the received rules.
    response_rules = []
    for rule in rules:
      epoch = datetime.datetime.utcfromtimestamp(0)
      creation_timestamp = (rule.updated_dt - epoch).total_seconds()
      rule_dict = {
          _RULE_DOWNLOAD.SHA256: rule.key.parent().id(),
          _RULE_DOWNLOAD.RULE_TYPE: rule.rule_type,
          _RULE_DOWNLOAD.POLICY: rule.policy,
          _RULE_DOWNLOAD.CUSTOM_MSG: rule.custom_msg,
          _RULE_DOWNLOAD.CREATION_TIME: creation_timestamp}

      if rule.rule_type == constants.RULE_TYPE.PACKAGE:
        # For Bundles, each binary member should have a separate rule generated
        # with a policy type matching that of the PACKAGE rule.
        binary_ids = model_utils.GetBundleBinaryIdsForRule(rule)
        binary_count = len(binary_ids)
        logging.info('Syncing %s bundle rules', binary_ids)
        for id_ in binary_ids:
          dict_ = rule_dict.copy()
          dict_.update({
              _RULE_DOWNLOAD.SHA256: id_,
              _RULE_DOWNLOAD.RULE_TYPE: constants.RULE_TYPE.BINARY,
              _RULE_DOWNLOAD.FILE_BUNDLE_BINARY_COUNT: binary_count,
              _RULE_DOWNLOAD.FILE_BUNDLE_HASH: rule.key.parent().id()
          })
          response_rules.append(dict_)
      else:
        response_rules.append(rule_dict)

    # Prepare the response, include the cursor if there are more rules.
    response = {_RULE_DOWNLOAD.RULES: response_rules}
    if more:
      response[_RULE_DOWNLOAD.CURSOR] = next_cursor.urlsafe()

    self.respond_json(response)


class PostflightHandler(BaseSantaApiHandler):
  """Postflight handler. Updates the sync timestamp for the next sync."""
  # Client do not send any JSON with this request.
  SHOULD_PARSE_JSON = False

  @property
  def RequestCounter(self):
    return monitoring.postflight_requests

  @handler_utils.RecordRequest
  def post(self, uuid):
    self.host.last_postflight_dt = datetime.datetime.utcnow()
    self.host.rule_sync_dt = self.host.last_preflight_dt
    self.host.put()

    host_id = self.host.key.id()
    tables.HOST.InsertRow(
        device_id=host_id,
        timestamp=self.host.last_postflight_dt,
        action=constants.HOST_ACTION.FULL_SYNC,
        hostname=self.host.hostname,
        platform=constants.PLATFORM.MACOS,
        users=model_utils.GetUsersAssociatedWithSantaHost(host_id),
        mode=self.host.client_mode)


ROUTES = [
    # Warmup
    webapp2.Route(r'/_ah/warmup', handler=handler_utils.AckHandler),

    routes.PathPrefixRoute(
        r'/api/santa',
        [
            webapp2.Route(
                r'/ack',
                handler=handler_utils.AckHandler),
            webapp2.Route(
                r'/xsrf/<:%s>' % _UUID_RE,
                handler=XsrfHandler),
            webapp2.Route(
                r'/preflight/<:%s>' % _UUID_RE,
                handler=PreflightHandler),
            webapp2.Route(
                r'/eventupload/<:%s>' % _UUID_RE,
                handler=EventUploadHandler),
            webapp2.Route(
                r'/ruledownload/<:%s>' % _UUID_RE,
                handler=RuleDownloadHandler),
            webapp2.Route(
                r'/postflight/<:%s>' % _UUID_RE,
                handler=PostflightHandler),
        ]
    ),
]<|MERGE_RESOLUTION|>--- conflicted
+++ resolved
@@ -65,7 +65,7 @@
     'PID', 'PPID', 'QUARANTINE_AGENT_BUNDLE_ID', 'QUARANTINE_DATA_URL',
     'QUARANTINE_REFERER_URL', 'QUARANTINE_TIMESTAMP', 'SHA256', 'SIGNING_CHAIN',
     'VALID_FROM', 'VALID_UNTIL', 'FILE_BUNDLE_HASH',
-    'FILE_BUNDLE_BINARY_COUNT',])
+    'FILE_BUNDLE_BINARY_COUNT', 'PARENT_NAME'])
 
 
 _RULE_DOWNLOAD = constants.LowercaseNamespace([
@@ -479,13 +479,9 @@
           agent_bundle_id=event.get(_EVENT_UPLOAD.QUARANTINE_AGENT_BUNDLE_ID),
           downloaded_dt=quarantine_time)
 
-<<<<<<< HEAD
-    dbevent.parent_name = event.get(santa_const.EVENT_UPLOAD.PARENT_NAME)
-
-    usernames = event.get(santa_const.EVENT_UPLOAD.LOGGED_IN_USERS, [])
-=======
+    dbevent.parent_name = event.get(_EVENT_UPLOAD.PARENT_NAME)
+
     usernames = event.get(_EVENT_UPLOAD.LOGGED_IN_USERS, [])
->>>>>>> 627be924
 
     tables.EXECUTION.InsertRow(
         sha256=blockable_id,
