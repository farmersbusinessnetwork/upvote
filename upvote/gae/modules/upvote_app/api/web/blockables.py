# Copyright 2017 Google Inc. All Rights Reserved.
#
# Licensed under the Apache License, Version 2.0 (the "License");
# you may not use this file except in compliance with the License.
# You may obtain a copy of the License at
#
#     http://www.apache.org/licenses/LICENSE-2.0
#
# Unless required by applicable law or agreed to in writing, software
# distributed under the License is distributed on an "AS-IS" BASIS,
# WITHOUT WARRANTIES OR CONDITIONS OF ANY KIND, either express or implied.
# See the License for the specific language governing permissions and
# limitations under the License.

"""Views related to Blockables."""
import datetime
import httplib
import logging

import webapp2
from webapp2_extras import routes

from google.appengine.ext import ndb

from upvote.gae.bigquery import tables
from upvote.gae.datastore import utils as datastore_utils
from upvote.gae.datastore.models import base as base_models
from upvote.gae.datastore.models import bit9 as bit9_models
from upvote.gae.datastore.models import santa as santa_models
from upvote.gae.lib.bit9 import change_set
from upvote.gae.lib.voting import api as voting_api
from upvote.gae.modules.upvote_app.api.web import monitoring
from upvote.gae.utils import handler_utils
from upvote.gae.utils import xsrf_utils
from upvote.shared import constants


class _Platform(object):
  ALL = 'all'
  SANTA = 'santa'
  BIT9 = 'bit9'


class _BlockableType(object):
  ALL = 'all'
  BINARY = 'binaries'
  CERTIFICATE = 'certificates'
  PACKAGE = 'packages'


_MODEL_MAP = {
    _Platform.ALL: {
        _BlockableType.ALL: base_models.Blockable,
        _BlockableType.BINARY: base_models.Binary,
        _BlockableType.CERTIFICATE: base_models.Certificate,
        _BlockableType.PACKAGE: base_models.Package,
    },
    _Platform.SANTA: {
        _BlockableType.ALL: None,
        _BlockableType.BINARY: santa_models.SantaBlockable,
        _BlockableType.CERTIFICATE: santa_models.SantaCertificate,
        _BlockableType.PACKAGE: santa_models.SantaBundle,
    },
    _Platform.BIT9: {
        _BlockableType.ALL: None,
        _BlockableType.BINARY: bit9_models.Bit9Binary,
        _BlockableType.CERTIFICATE: bit9_models.Bit9Certificate,
        _BlockableType.PACKAGE: None,
    }
}


<<<<<<< HEAD
def _GetBlockableContext(blockables):
  """Adds relevant entities corresponding to the listed Blockables.

  The entities included (if present) are the Certificate associated with blockable

  Args:
    blockables: list of base.Blockables, The blockables for which context should be fetched.

  Returns:
    A list of dicts where each dict is of the form:
        {'blockable': Blockable, 'cert': Certificate}
    If the cert is not found, that dict entry is present but set to None.
  """
  # Fetch the Certificate associated with the Blockable.
  cert_futures = []
  for blockable in blockables:
    if isinstance(blockable, base_models.Binary) and blockable.cert_id:
      cert_future = ndb.Key(
          santa_models.SantaCertificate, blockable.cert_id).get_async()
    else:
      cert_future = datastore_utils.GetNoOpFuture()
    cert_futures.append(cert_future)

  # Merge all Blockable context entities into their associated dicts.
  events_with_context = []
  for i, blockable in enumerate(blockables):
    context_dict = {
        'blockable': blockable,
        'cert': cert_futures[i].get_result(),
    }
    events_with_context.append(context_dict)

  return events_with_context


class BlockableQueryHandler(base.BaseQueryHandler):
=======
class BlockableQueryHandler(handler_utils.UserFacingQueryHandler):
>>>>>>> a1e75f2e
  """Handlers for querying blockables."""

  # NOTE: Value will be dynamically set but must have a default to
  # satisfy the requirement of the base class.
  MODEL_CLASS = base_models.Blockable
  HAS_INTEGRAL_ID_TYPE = False

  @property
  def RequestCounter(self):
    return monitoring.blockable_requests

  @handler_utils.RecordRequest
  def get(self, platform, blockable_type):
    normalized_platform = platform.lower()
    normalized_blockable_type = blockable_type.lower()

    # Set the target Model to query against based on the URL arguments.
    platform_map = _MODEL_MAP.get(normalized_platform)
    if not platform_map:
      self.abort(
          httplib.BAD_REQUEST, 'Unknown platform: %s' % normalized_platform)
    elif normalized_blockable_type not in platform_map:
      self.abort(
          httplib.BAD_REQUEST,
          'Unknown Blockable type: %s' % normalized_blockable_type)

    blockable_class = platform_map.get(normalized_blockable_type)
    if not blockable_class:
      self.abort(
          httplib.BAD_REQUEST,
          'Unsupported platform-type pair: %s, %s' % (
              normalized_platform, normalized_blockable_type))

    BlockableQueryHandler.MODEL_CLASS = blockable_class

    # Determine whether Event should be returned with context.
    with_context = self.request.get('withContext').lower() == 'true'
    context_callback = _GetBlockableContext if with_context else None

    # With target Model class set, trigger the query execution.
    self._Query(context_callback)

  def _QueryModel(self, search_dict):
    if search_dict:
      return super(BlockableQueryHandler, self)._QueryModel(search_dict)
    else:
      return self._ListQuery()

  def _ListQuery(self):
    """Implement a filtering interface with ACLs for blockable queries."""
    query_filter = self.request.get('filter')
    if query_filter == 'flagged':
      logging.info('Filtering for flagged blockables.')
      query = self._FlaggedBlockablesQuery()
    elif query_filter == 'suspect':
      logging.info('Filtering for suspect blockables.')
      query = self._SuspectBlockablesQuery()
    elif query_filter == 'own':
      logging.info('Filtering for own blockables.')
      own_events = base_models.Event.query(ancestor=self.user.key)
      blockable_keys = [e.blockable_key for e in own_events]

      # NOTE: We need to return None here because passing an empty list
      # to self.MODEL_CLASS.key.IN() results in a BadQueryError. See more at
      # http://stackoverflow.com/a/15552890/862857
      if not blockable_keys:
        return
      query = self._BlockablesByKeysQuery(blockable_keys)
    else:
      logging.info('Returning unfiltered blockable list.')
      query = self._UnfilteredBlockablesQuery()
    return query

  @handler_utils.RequireCapability(constants.PERMISSIONS.VIEW_OTHER_BLOCKABLES)
  def _FlaggedBlockablesQuery(self):
    # pylint: disable=g-explicit-bool-comparison, singleton-comparison
    return self.MODEL_CLASS.query(
        self.MODEL_CLASS.flagged == True
        ).order(-self.MODEL_CLASS.updated_dt)
    # pylint: enable=g-explicit-bool-comparison, singleton-comparison

  @handler_utils.RequireCapability(constants.PERMISSIONS.VIEW_OTHER_BLOCKABLES)
  def _SuspectBlockablesQuery(self):
    return self.MODEL_CLASS.query(
        self.MODEL_CLASS.state == constants.STATE.SUSPECT
        ).order(-self.MODEL_CLASS.updated_dt)

  def _BlockablesByKeysQuery(self, blockable_keys):
    return self.MODEL_CLASS.query(
        self.MODEL_CLASS.key.IN(blockable_keys)
        ).order(self.MODEL_CLASS.key)

  @handler_utils.RequireCapability(constants.PERMISSIONS.VIEW_OTHER_BLOCKABLES)
  def _UnfilteredBlockablesQuery(self):
    return self.MODEL_CLASS.query()


class BlockableHandler(handler_utils.UserFacingHandler):
  """Handlers for interacting with individual blockables."""

  def get(self, blockable_id):  # pylint: disable=g-bad-name
    """View of single blockable, accessible to anyone with URL."""
    blockable_id = blockable_id.lower()
    logging.info(
        'Blockable handler get method called with ID: %s', blockable_id)
    blockable = base_models.Blockable.get_by_id(blockable_id)
    if not blockable:
      self.abort(httplib.NOT_FOUND, explanation='Blockable not found')

    with_context = (self.request.get('withContext').lower() == 'true')
    response_data = _GetBlockableContext([blockable])[0] if with_context else blockable
    self.respond_json(response_data)

  @xsrf_utils.RequireToken
  @handler_utils.RequireCapability(constants.PERMISSIONS.VIEW_OTHER_BLOCKABLES)
  def post(self, blockable_id):  # pylint: disable=g-bad-name
    """Post handler for blockables."""
    blockable_id = blockable_id.lower()
    logging.info('Blockable handler POST input: %s', self.request.arguments())
    blockable = base_models.Blockable.get_by_id(blockable_id)
    with_context = (self.request.get('withContext').lower() == 'true')

    if self.request.get('recount').lower() == 'recount':
      try:
        voting_api.Recount(blockable_id)
      except voting_api.BlockableNotFoundError:
        self.abort(httplib.NOT_FOUND, explanation='Blockable not found')
      except voting_api.UnsupportedPlatformError:
        self.abort(httplib.BAD_REQUEST, explanation='Unsupported platform')
      except Exception as e:  # pylint: disable=broad-except
        self.abort(httplib.INTERNAL_SERVER_ERROR, explanation=e.message)
    elif self.request.get('reset').lower() == 'reset':
      blockable = self._reset_blockable(blockable_id)
    elif blockable is not None:
      blockable = self._update_blockable(blockable)
    else:
      blockable = self._insert_blockable(blockable_id, datetime.datetime.utcnow())

    response_data = _GetBlockableContext([blockable])[0] if with_context else blockable
    self.respond_json(response_data)

  # TODO: should really be UPDATE_BLOCKABLES
  @base.RequireCapability(constants.PERMISSIONS.INSERT_BLOCKABLES)
  def _update_blockable(self, blockable):
    if isinstance(blockable, base_models.Binary):
      if self.request.get('isCompiler') is not None:
        blockable.is_compiler = self.request.get('isCompiler') == 'true'

    blockable.put()
    return blockable

  @ndb.transactional(xg=True)  # xg because respond_json() touches User.
  @handler_utils.RequireCapability(constants.PERMISSIONS.INSERT_BLOCKABLES)
  def _insert_blockable(self, blockable_id, timestamp):

    blockable_type = self.request.get('type')

    model_class_map = {
        constants.BLOCKABLE_TYPE.SANTA_BINARY:
            santa_models.SantaBlockable,
        constants.BLOCKABLE_TYPE.SANTA_CERTIFICATE:
            santa_models.SantaCertificate}
    model_class = model_class_map.get(blockable_type, None)

    if not model_class:
      self.abort(
          httplib.BAD_REQUEST,
          explanation='No Model class found for "%s"' % blockable_type)

    elif model_class.get_by_id(blockable_id):
      self.abort(
          httplib.CONFLICT,
          explanation='Blockable "%s" already exists' % blockable_id)

    else:
      flag = (self.request.get('flagged') == 'true')

      logging.info('Creating new %s %s', model_class.__name__, blockable_id)
      blockable = model_class.get_or_insert(
          blockable_id,
          file_name=self.request.get('fileName'),
          publisher=self.request.get('publisher'),
          flagged=flag,
          id_type=constants.ID_TYPE.SHA256)
      blockable.InsertBigQueryRow(
          constants.BLOCK_ACTION.FIRST_SEEN, timestamp=timestamp)

      # If one was provided, create a note to accompany the blockable.
      note_text = self.request.get('notes')
      if note_text:
        note_key = base_models.Note.GenerateKey(note_text, blockable.key)
        note = base_models.Note(
            key=note_key, message=note_text, author=self.user.key.id())
        note.put()

        blockable.notes.append(note.key)

      blockable.put()
      return blockable

  @handler_utils.RequireCapability(constants.PERMISSIONS.RESET_BLOCKABLE_STATE)
  def _reset_blockable(self, blockable_id):
    logging.info('Blockable reset: %s', blockable_id)
    try:
      voting_api.Reset(blockable_id)
    except voting_api.BlockableNotFoundError:
      self.abort(httplib.NOT_FOUND)
    except voting_api.UnsupportedPlatformError:
      self.abort(httplib.BAD_REQUEST, explanation='Unsupported platform')
    except voting_api.OperationNotAllowedError as e:
      self.abort(httplib.FORBIDDEN, explanation=e.message)
    except Exception as e:  # pylint: disable=broad-except
      self.abort(httplib.INTERNAL_SERVER_ERROR, explanation=e.message)
    else:
      blockable = base_models.Blockable.get_by_id(blockable_id)
      return blockable


class AuthorizedHostCountHandler(handler_utils.UserFacingHandler):
  """Handler for providing the number of hosts able to run a blockable."""

  @handler_utils.RequireCapability(constants.PERMISSIONS.VIEW_OTHER_BLOCKABLES)
  def get(self, blockable_id):
    blockable_id = blockable_id.lower()
    blockable = base_models.Blockable.get_by_id(blockable_id)
    if not blockable:
      self.abort(httplib.NOT_FOUND, explanation='Blockable not found.')
    elif not isinstance(blockable, santa_models.SantaBlockable):
      self.abort(
          httplib.BAD_REQUEST,
          explanation=(
              'Unsupported Blockable type: %s' % type(blockable).__name__))

    if blockable.state == constants.STATE.GLOBALLY_WHITELISTED:
      self.respond_json(-1)
    else:
      # NOTE: This should really be a projection on SantaRule.host_id
      # but this is not currently supported due to an issue in ndb:
      # https://github.com/GoogleCloudPlatform/datastore-ndb-python/issues/261

      rule_query = santa_models.SantaRule.query(
          santa_models.SantaRule.policy == constants.RULE_POLICY.WHITELIST,
          santa_models.SantaRule.in_effect == True,  # pylint: disable=g-explicit-bool-comparison, singleton-comparison
          santa_models.SantaRule.rule_type == blockable.rule_type,
          ancestor=blockable.key)

      # Fetch used here should be fine as the number of rules returned shouldn't
      # greatly exceed the global whitelist vote threshold (currently 50).
      rules = rule_query.fetch()
      authorized_hosts = {rule.host_id for rule in rules}

      self.respond_json(len(authorized_hosts))


class UniqueEventCountHandler(handler_utils.UserFacingHandler):
  """Handler for providing the number of times a blockable has been blocked."""

  def get(self, blockable_id):
    blockable_id = blockable_id.lower()
    blockable = base_models.Blockable.get_by_id(blockable_id)
    if not blockable:
      self.abort(httplib.NOT_FOUND, explanation='Blockable not found.')
    elif isinstance(blockable, santa_models.SantaBlockable):
      query = santa_models.SantaEvent.query(
          santa_models.SantaEvent.blockable_key == blockable.key)
    elif isinstance(blockable, santa_models.SantaCertificate):
      query = santa_models.SantaEvent.query(
          santa_models.SantaEvent.cert_sha256 == blockable.key.id())
    else:
      self.abort(
          httplib.BAD_REQUEST,
          explanation=(
              'Unsupported Blockable type: %s' % type(blockable).__name__))

    num_events = query.count()

    self.respond_json(num_events)


class PackageContentsHandler(handler_utils.UserFacingHandler):
  """Handler for providing content metadata associated with a package."""

  def get(self, package_id):
    blockable = base_models.Blockable.get_by_id(package_id)
    if not blockable:
      self.abort(httplib.NOT_FOUND, explanation='Package not found.')
    elif not isinstance(blockable, base_models.Package):
      self.abort(
          httplib.BAD_REQUEST,
          explanation='Blockable is not a Package: %s' % blockable)
    elif not isinstance(blockable, santa_models.SantaBundle):
      self.abort(
          httplib.BAD_REQUEST,
          explanation='Only SantaBundles currently supported')

    # Order by the rel_path first, and then by the file_name which should
    # effectively sort by the full relative path in the bundle.
    query = santa_models.SantaBundleBinary.query(ancestor=blockable.key).order(
        santa_models.SantaBundleBinary.rel_path,
        santa_models.SantaBundleBinary.file_name)

    binaries = query.fetch()
    self.respond_json(binaries)


class PendingStateChangeHandler(handler_utils.UserFacingHandler):
  """Determines whether a Bit9 blockable has a pending state change."""

  def get(self, blockable_id):
    blockable_id = blockable_id.lower()
    blockable = base_models.Blockable.get_by_id(blockable_id)
    if not blockable:
      self.abort(httplib.NOT_FOUND, explanation='Blockable not found.')

    platform = blockable.GetPlatformName()
    if platform != constants.PLATFORM.WINDOWS:
      self.respond_json(False)
      return

    # Get uncommitted Rules for this blockable that are relevant to the user.
    # Relevant Rules are either global Rules or local Rules that the user was
    # responsible for creating.
    # pylint: disable=g-explicit-bool-comparison, singleton-comparison
    pending_rule_query = bit9_models.Bit9Rule.query(
        bit9_models.Bit9Rule.in_effect == True,
        bit9_models.Bit9Rule.is_committed == False,
        bit9_models.Bit9Rule.policy.IN(constants.RULE_POLICY.SET_EXECUTION),
        ndb.OR(
            bit9_models.Bit9Rule.host_id == '',               # Global rule
            bit9_models.Bit9Rule.user_key == self.user.key),  # User's rule
        ancestor=blockable.key)
    # pylint: enable=g-explicit-bool-comparison, singleton-comparison
    has_pending_rules = bool(pending_rule_query.count(limit=1))

    self.respond_json(has_pending_rules)


class PendingInstallerStateChangeHandler(handler_utils.UserFacingHandler):
  """Determines whether a Bit9 blockable has a pending state change."""

  def get(self, blockable_id):
    blockable_id = blockable_id.lower()
    blockable = base_models.Blockable.get_by_id(blockable_id)
    if not blockable:
      self.abort(httplib.NOT_FOUND, explanation='Blockable not found.')

    if blockable.GetPlatformName() != constants.PLATFORM.WINDOWS:
      self.respond_json(False)
      return

    # Get any uncommitted installer change Rules for this blockable. Since these
    # are always global, we don't care who initiated the state change action.
    # pylint: disable=g-explicit-bool-comparison, singleton-comparison
    pending_installer_rule_query = bit9_models.Bit9Rule.query(
        bit9_models.Bit9Rule.in_effect == True,
        bit9_models.Bit9Rule.is_committed == False,
        bit9_models.Bit9Rule.policy.IN(constants.RULE_POLICY.SET_INSTALLER),
        ancestor=blockable.key)
    # pylint: enable=g-explicit-bool-comparison, singleton-comparison
    has_pending_rules = bool(pending_installer_rule_query.count(limit=1))

    self.respond_json(has_pending_rules)


class SetInstallerStateHandler(handler_utils.UserFacingHandler):
  """Provides an interface to change a Bit9 blockable's installer state."""

  @ndb.transactional
  def _SetInstallerPolicy(self, blockable_id, new_policy):
    blockable = base_models.Blockable.get_by_id(blockable_id)

    # pylint: disable=g-explicit-bool-comparison, singleton-comparison
    installer_rule_query = bit9_models.Bit9Rule.query(
        bit9_models.Bit9Rule.in_effect == True,
        bit9_models.Bit9Rule.policy.IN(constants.RULE_POLICY.SET_INSTALLER),
        ancestor=blockable.key)
    # pylint: enable=g-explicit-bool-comparison, singleton-comparison
    existing_rule = installer_rule_query.get()
    if existing_rule:
      if existing_rule.policy == new_policy:
        return blockable.is_installer
      else:
        existing_rule.in_effect = False
        existing_rule.put()

    # Create the Bit9Rule associated with the installer state and a change set
    # to commit it.
    new_rule = bit9_models.Bit9Rule(
        rule_type=blockable.rule_type,
        in_effect=True,
        policy=new_policy,
        parent=blockable.key)
    new_rule.put()
    change = bit9_models.RuleChangeSet(
        rule_keys=[new_rule.key],
        change_type=new_rule.policy,
        parent=blockable.key)
    change.put()

    message = 'User %s changed installer state to %s' % (
        self.user.key.id(), new_policy)
    tables.BINARY.InsertRow(
        sha256=blockable.key.id(),
        timestamp=datetime.datetime.utcnow(),
        action=constants.BLOCK_ACTION.COMMENT,
        state=blockable.state,
        score=blockable.score,
        platform=constants.PLATFORM.WINDOWS,
        client=constants.CLIENT.BIT9,
        first_seen_file_name=blockable.first_seen_name,
        cert_fingerprint=blockable.cert_id,
        is_compiler=blockable.is_compiler,
        comment=message)

    change_set.DeferCommitBlockableChangeSet(blockable.key)

    # Update the blockable's is_installer property.
    blockable.is_installer = new_policy == constants.RULE_POLICY.FORCE_INSTALLER
    blockable.put()

    return blockable.is_installer

  def post(self, blockable_id):
    blockable_id = blockable_id.lower()
    blockable = base_models.Blockable.get_by_id(blockable_id)
    if not blockable:
      self.abort(httplib.NOT_FOUND, explanation='Blockable not found.')
    elif blockable.GetPlatformName() != constants.PLATFORM.WINDOWS:
      self.abort(httplib.BAD_REQUEST, explanation='Must be a Bit9 blockable')
    elif not isinstance(blockable, base_models.Binary):
      self.abort(httplib.BAD_REQUEST, explanation='Must be a Binary')

    force_installer = self.request.get('value', None)
    if force_installer is None:
      self.abort(httplib.BAD_REQUEST, explanation='No installer state provided')

    new_policy = (
        constants.RULE_POLICY.FORCE_INSTALLER
        if force_installer.lower() == 'true'
        else constants.RULE_POLICY.FORCE_NOT_INSTALLER)

    new_installer_state = self._SetInstallerPolicy(blockable_id, new_policy)
    self.respond_json(new_installer_state)


# The Webapp2 routes defined for these handlers.
ROUTES = routes.PathPrefixRoute('/blockables', [
    webapp2.Route(
        '/<blockable_id>/authorized-host-count',
        handler=AuthorizedHostCountHandler),
    webapp2.Route(
        '/<blockable_id>/unique-event-count',
        handler=UniqueEventCountHandler),
    webapp2.Route(
        '/<package_id>/contents',
        handler=PackageContentsHandler),
    webapp2.Route(
        '/<blockable_id>/pending-state-change',
        handler=PendingStateChangeHandler),
    webapp2.Route(
        '/<blockable_id>/pending-installer-state-change',
        handler=(PendingInstallerStateChangeHandler)),
    webapp2.Route(
        '/<blockable_id>/installer-state',
        handler=SetInstallerStateHandler),
    webapp2.Route(
        '/<blockable_id>',
        handler=BlockableHandler),
    webapp2.Route(
        '/<platform>/<blockable_type>',
        handler=BlockableQueryHandler),
])<|MERGE_RESOLUTION|>--- conflicted
+++ resolved
@@ -70,7 +70,6 @@
 }
 
 
-<<<<<<< HEAD
 def _GetBlockableContext(blockables):
   """Adds relevant entities corresponding to the listed Blockables.
 
@@ -106,10 +105,7 @@
   return events_with_context
 
 
-class BlockableQueryHandler(base.BaseQueryHandler):
-=======
-class BlockableQueryHandler(handler_utils.UserFacingQueryHandler):
->>>>>>> a1e75f2e
+class BlockableQueryHandler(handler_utils.BaseQueryHandler):
   """Handlers for querying blockables."""
 
   # NOTE: Value will be dynamically set but must have a default to
