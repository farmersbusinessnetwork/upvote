--- conflicted
+++ resolved
@@ -34,119 +34,61 @@
   schedule: every 1 hours
   target: default
 
-#### END:groups ####
-#### BEGIN:santa ####
-<<<<<<< HEAD
-#~~~ - description: Lock down all hosts of users in lockdown group.
-#~~~   url: /cron/roles/lock-it-down
-#~~~   schedule: every 1 hours
-#~~~   target: upvote-app
-#~~~
-#~~~ - description: Lock down all hosts not locked to monitor.
-#~~~   url: /cron/roles/lock-spider
-#~~~   schedule: every 1 hours
-#~~~   target: upvote-app
-#~~~
-#~~~ - description: Put all hosts of users in monitor group into monitor mode.
-#~~~   url: /cron/roles/monitor-it
-#~~~   schedule: every 1 hours
-#~~~   target: upvote-app
-#~~~
-#### END:santa ####
-#### BEGIN:bit9 ####
-# Cron jobs that drive Bit9 syncing.
-#~~~ - description: Sync host policies from Bit9.
-#~~~   url: /cron/bit9/update-policies
-#~~~   schedule: every 1 hours
-#~~~   target: upvote-app
-
-#~~~ - description: Attempt to commit any uncommitted/failing change sets.
-#~~~   url: /cron/bit9/commit-pending-change-sets
-#~~~   schedule: every 5 minutes
-#~~~   target: upvote-app
-
-#~~~ - description: Counts the number of Bit9 events to be pulled.
-#~~~   url: /cron/bit9/count-events-to-pull
-#~~~   schedule: every 1 minutes
-#~~~   retry_parameters:
-#~~~     job_retry_limit: 0
-#~~~   target: upvote-app
-
-#~~~ - description: Pulls events from Bit9.
-#~~~   url: /cron/bit9/pull-events
-#~~~   schedule: every 1 minutes
-#~~~   retry_parameters:
-#~~~     job_retry_limit: 0
-#~~~   target: upvote-app
-
-#~~~ - description: Counts the number of _UnsyncedEvents to be processed.
-#~~~   url: /cron/bit9/count-events-to-process
-#~~~   schedule: every 1 minutes
-#~~~   retry_parameters:
-#~~~     job_retry_limit: 0
-#~~~   target: upvote-app
-
-#~~~ - description: Processes _UnsyncedEvents.
-#~~~   url: /cron/bit9/process-events
-#~~~   schedule: every 1 minutes
-#~~~   retry_parameters:
-#~~~     job_retry_limit: 0
-#~~~   target: upvote-app
-=======
-- description: Lock down all hosts of users in lockdown group.
-  url: /cron/roles/lock-it-down
-  schedule: every 1 hours
-  target: default
-
-- description: Lock down all hosts not locked to monitor.
-  url: /cron/roles/lock-spider
-  schedule: every 1 hours
-  target: default
-
-- description: Put all hosts of users in monitor group into monitor mode.
-  url: /cron/roles/monitor-it
-  schedule: every 1 hours
-  target: default
-
-#### END:santa ####
-#### BEGIN:bit9 ####
-# Cron jobs that drive Bit9 syncing.
-- description: Sync host policies from Bit9.
-  url: /cron/bit9/update-policies
-  schedule: every 1 hours
-  target: default
-
-- description: Attempt to commit any uncommitted/failing change sets.
-  url: /cron/bit9/commit-pending-change-sets
-  schedule: every 5 minutes
-  target: default
-
-- description: Counts the number of Bit9 events to be pulled.
-  url: /cron/bit9/count-events-to-pull
-  schedule: every 1 minutes
-  retry_parameters:
-    job_retry_limit: 0
-  target: default
-
-- description: Pulls events from Bit9.
-  url: /cron/bit9/pull-events
-  schedule: every 1 minutes
-  retry_parameters:
-    job_retry_limit: 0
-  target: default
-
-- description: Counts the number of _UnsyncedEvents to be processed.
-  url: /cron/bit9/count-events-to-process
-  schedule: every 1 minutes
-  retry_parameters:
-    job_retry_limit: 0
-  target: default
-
-- description: Processes _UnsyncedEvents.
-  url: /cron/bit9/process-events
-  schedule: every 1 minutes
-  retry_parameters:
-    job_retry_limit: 0
-  target: default
->>>>>>> 627be924
-#### END:bit9 ####+##### END:groups ####
+##### BEGIN:santa ####
+#- description: Lock down all hosts of users in lockdown group.
+#  url: /cron/roles/lock-it-down
+#  schedule: every 1 hours
+#  target: default
+#
+#- description: Lock down all hosts not locked to monitor.
+#  url: /cron/roles/lock-spider
+#  schedule: every 1 hours
+#  target: default
+#
+#- description: Put all hosts of users in monitor group into monitor mode.
+#  url: /cron/roles/monitor-it
+#  schedule: every 1 hours
+#  target: default
+#
+##### END:santa ####
+##### BEGIN:bit9 ####
+## Cron jobs that drive Bit9 syncing.
+#- description: Sync host policies from Bit9.
+#  url: /cron/bit9/update-policies
+#  schedule: every 1 hours
+#  target: default
+#
+#- description: Attempt to commit any uncommitted/failing change sets.
+#  url: /cron/bit9/commit-pending-change-sets
+#  schedule: every 5 minutes
+#  target: default
+#
+#- description: Counts the number of Bit9 events to be pulled.
+#  url: /cron/bit9/count-events-to-pull
+#  schedule: every 1 minutes
+#  retry_parameters:
+#    job_retry_limit: 0
+#  target: default
+#
+#- description: Pulls events from Bit9.
+#  url: /cron/bit9/pull-events
+#  schedule: every 1 minutes
+#  retry_parameters:
+#    job_retry_limit: 0
+#  target: default
+#
+#- description: Counts the number of _UnsyncedEvents to be processed.
+#  url: /cron/bit9/count-events-to-process
+#  schedule: every 1 minutes
+#  retry_parameters:
+#    job_retry_limit: 0
+#  target: default
+#
+#- description: Processes _UnsyncedEvents.
+#  url: /cron/bit9/process-events
+#  schedule: every 1 minutes
+#  retry_parameters:
+#    job_retry_limit: 0
+#  target: default
+##### END:bit9 ####